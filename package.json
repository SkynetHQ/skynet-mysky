{
  "name": "mysky",
  "version": "0.4.0",
  "description": "Skynet MySky",
  "browserslist": [
    "defaults",
    "not IE 11",
    "not OperaMini all"
  ],
  "scripts": {
    "build": "NODE_ENV=production npm run build:css && ./utilities/build",
    "build-dev": "npm run build:css && SKYNET_MYSKY_ENV=dev ./utilities/build",
    "build:css": "postcss assets/style.compile.css -o assets/style.css",
    "deploy": "npm run build && RESOLVER_DATA_KEY=skynet-mysky node utilities/deploy.js",
    "deploy-dev": "npm run build-dev && RESOLVER_DATA_KEY=skynet-mysky-dev node utilities/deploy.js",
    "deploy-alpha": "npm run build && RESOLVER_DATA_KEY=sandbridge node utilities/deploy.js",
    "lint": "npm run lint:tsc && npm run lint:eslint",
    "lint:eslint": "eslint --ext .ts src scripts tests utilities",
    "lint:tsc": "tsc --noemit && tsc --project tsconfig.scripts.json --noemit",
    "serve": "npx http-server dist",
    "test": "jest",
    "prepare": "husky install"
  },
  "repository": {
    "type": "git",
    "url": "git+https://github.com/SkynetLabs/skynet-mysky.git"
  },
  "author": "Marcin Swieczkowski",
  "license": "MIT",
  "bugs": {
    "url": "https://github.com/SkynetLabs/skynet-mysky/issues"
  },
  "homepage": "https://github.com/SkynetLabs/skynet-mysky#readme",
  "lint-staged": {
    "*.{js,jsx,ts,tsx}": [
      "prettier --write"
    ],
    "*.{json,yml,md}": [
      "prettier --write"
    ]
  },
  "jest": {
    "testEnvironment": "jsdom"
  },
  "dependencies": {
    "buffer": "^6.0.3",
    "confusables": "^1.0.0",
    "crypto-browserify": "^3.12.0",
    "idb-keyval": "^6.0.3",
    "jwt-decode": "^3.1.2",
    "mustache": "^4.2.0",
    "post-me": "^0.4.5",
    "punycode": "^2.1.1",
    "randombytes": "^2.1.0",
    "skynet-js": "^4.0.20-beta",
    "skynet-mysky-utils": "^0.3.0",
    "stream-browserify": "^3.0.0",
    "tweetnacl": "^1.0.3",
    "url-join": "^4.0.1"
  },
  "devDependencies": {
    "@babel/plugin-proposal-class-properties": "^7.16.0",
    "@babel/preset-env": "^7.16.4",
    "@babel/preset-typescript": "^7.16.0",
    "@skynetlabs/skynet-nodejs": "^2.3.1",
    "@tailwindcss/forms": "^0.3.4",
    "@types/jest": "^27.0.3",
    "@types/jwt-encode": "^1.0.0",
    "@types/mustache": "^4.1.2",
    "@types/randombytes": "^2.0.0",
    "@types/url-join": "^4.0.1",
    "@typescript-eslint/eslint-plugin": "^5.5.0",
    "@typescript-eslint/parser": "^5.5.0",
    "autoprefixer": "^10.4.0",
    "eslint": "^8.4.0",
    "eslint-plugin-jsdoc": "^37.1.0",
    "husky": "^7.0.4",
    "ifdef-loader": "^2.3.2",
<<<<<<< HEAD
    "jest": "^27.3.1",
    "jsdom": "^18.1.1",
    "jwt-encode": "^1.0.1",
=======
    "jest": "^27.4.3",
    "jsdom": "^19.0.0",
>>>>>>> c7ccb0d9
    "lint-staged": "^12.1.2",
    "postcss": "^8.4.4",
    "postcss-cli": "^9.0.2",
    "prettier": "^2.5.1",
    "rimraf": "^3.0.2",
    "tailwindcss": "^2.2.19",
    "ts-loader": "^9.2.6",
    "typescript": "^4.5.2",
    "webpack": "^5.64.4",
    "webpack-cli": "^4.9.1"
  }
}<|MERGE_RESOLUTION|>--- conflicted
+++ resolved
@@ -76,14 +76,9 @@
     "eslint-plugin-jsdoc": "^37.1.0",
     "husky": "^7.0.4",
     "ifdef-loader": "^2.3.2",
-<<<<<<< HEAD
-    "jest": "^27.3.1",
-    "jsdom": "^18.1.1",
-    "jwt-encode": "^1.0.1",
-=======
     "jest": "^27.4.3",
     "jsdom": "^19.0.0",
->>>>>>> c7ccb0d9
+    "jwt-encode": "^1.0.1",
     "lint-staged": "^12.1.2",
     "postcss": "^8.4.4",
     "postcss-cli": "^9.0.2",
