{
  "name": "mysky",
  "version": "0.2.0",
  "description": "Skynet MySky",
  "browserslist": [
    "defaults",
    "not IE 11",
    "not OperaMini all"
  ],
  "scripts": {
    "build": "./build",
    "build-dev": "SKYNET_MYSKY_ENV=dev ./build",
    "lint": "npm run lint:tsc && npm run lint:eslint",
    "lint:eslint": "eslint --ext .ts src scripts tests",
    "lint:tsc": "tsc --noemit && tsc --project tsconfig.scripts.json --noemit",
    "test": "jest"
  },
  "repository": {
    "type": "git",
    "url": "git+https://github.com/SkynetHQ/skynet-mysky.git"
  },
  "author": "Marcin Swieczkowski",
  "license": "MIT",
  "bugs": {
    "url": "https://github.com/SkynetHQ/skynet-mysky/issues"
  },
  "homepage": "https://github.com/SkynetHQ/skynet-mysky#readme",
  "husky": {
    "hooks": {
      "pre-commit": "lint-staged"
    }
  },
  "lint-staged": {
    "*.{js,jsx,ts,tsx}": [
      "eslint --ext .ts --fix",
      "tsc --esModuleInterop --downlevelIteration --noemit",
      "prettier --write"
    ],
    "*.{json,yml,md}": [
      "prettier --write"
    ]
  },
  "dependencies": {
    "buffer": "^6.0.3",
    "idb-keyval": "^5.0.5",
    "post-me": "^0.4.5",
    "skynet-js": "^4.0.12-beta",
<<<<<<< HEAD
    "skynet-mysky-utils": "^0.3.0",
=======
    "skynet-mysky-utils": "^0.2.3",
>>>>>>> 8f38955f
    "tweetnacl": "^1.0.3",
    "url-join": "^4.0.1"
  },
  "devDependencies": {
    "@babel/plugin-proposal-class-properties": "^7.13.0",
    "@babel/preset-env": "^7.13.15",
    "@babel/preset-typescript": "^7.13.0",
    "@types/jest": "^26.0.22",
    "@types/url-join": "^4.0.0",
    "@typescript-eslint/eslint-plugin": "^4.3.0",
    "@typescript-eslint/parser": "^4.3.0",
    "eslint": "^7.19.0",
    "eslint-plugin-jsdoc": "^31.6.1",
    "husky": "^4.3.8",
    "ifdef-loader": "^2.1.5",
    "jest": "^26.6.3",
    "jsdom": "^16.5.1",
    "lint-staged": "^10.5.4",
    "prettier": "^2.2.1",
    "rimraf": "^3.0.2",
    "ts-loader": "^8.0.17",
    "typescript": "^4.2.3",
    "webpack": "^5.18.0",
    "webpack-cli": "^4.4.0"
  }
}<|MERGE_RESOLUTION|>--- conflicted
+++ resolved
@@ -45,11 +45,7 @@
     "idb-keyval": "^5.0.5",
     "post-me": "^0.4.5",
     "skynet-js": "^4.0.12-beta",
-<<<<<<< HEAD
     "skynet-mysky-utils": "^0.3.0",
-=======
-    "skynet-mysky-utils": "^0.2.3",
->>>>>>> 8f38955f
     "tweetnacl": "^1.0.3",
     "url-join": "^4.0.1"
   },
