{
  "name": "mysky",
  "version": "0.4.0",
  "description": "Skynet MySky",
  "browserslist": [
    "defaults",
    "not IE 11",
    "not OperaMini all"
  ],
  "scripts": {
    "build": "./build",
    "build-dev": "SKYNET_MYSKY_ENV=dev ./build",
    "lint": "npm run lint:tsc && npm run lint:eslint",
    "lint:eslint": "eslint --ext .ts src scripts tests",
    "lint:tsc": "tsc --noemit && tsc --project tsconfig.scripts.json --noemit",
    "test": "jest",
      "prepare": "husky install"
  },
  "repository": {
    "type": "git",
    "url": "git+https://github.com/SkynetLabs/skynet-mysky.git"
  },
  "author": "Marcin Swieczkowski",
  "license": "MIT",
  "bugs": {
    "url": "https://github.com/SkynetLabs/skynet-mysky/issues"
  },
  "homepage": "https://github.com/SkynetLabs/skynet-mysky#readme",
  "lint-staged": {
    "*.{js,jsx,ts,tsx}": [
      "eslint --ext .ts --max-warnings 0",
      "prettier --write"
    ],
    "*.{json,yml,md}": [
      "prettier --write"
    ]
  },
  "dependencies": {
    "buffer": "^6.0.3",
<<<<<<< HEAD
    "confusables": "^1.0.0",
    "idb-keyval": "^5.0.5",
=======
    "idb-keyval": "^5.1.3",
>>>>>>> 83381aa7
    "post-me": "^0.4.5",
    "punycode": "^2.1.1",
    "skynet-js": "^4.0.12-beta",
    "skynet-mysky-utils": "^0.3.0",
    "tweetnacl": "^1.0.3",
    "url-join": "^4.0.1"
  },
  "devDependencies": {
    "@babel/plugin-proposal-class-properties": "^7.14.5",
    "@babel/preset-env": "^7.13.15",
    "@babel/preset-typescript": "^7.13.0",
    "@types/jest": "^26.0.22",
    "@types/url-join": "^4.0.1",
    "@typescript-eslint/eslint-plugin": "^4.3.0",
    "@typescript-eslint/parser": "^4.29.3",
    "eslint": "^7.32.0",
    "eslint-plugin-jsdoc": "^36.0.7",
    "husky": "^7.0.1",
    "ifdef-loader": "^2.1.5",
    "jest": "^26.6.3",
    "jsdom": "^17.0.0",
    "lint-staged": "^11.1.2",
    "prettier": "^2.2.1",
    "rimraf": "^3.0.2",
    "ts-loader": "^8.0.17",
    "typescript": "^4.2.3",
    "webpack": "^5.18.0",
    "webpack-cli": "^4.8.0"
  }
}<|MERGE_RESOLUTION|>--- conflicted
+++ resolved
@@ -37,12 +37,8 @@
   },
   "dependencies": {
     "buffer": "^6.0.3",
-<<<<<<< HEAD
     "confusables": "^1.0.0",
-    "idb-keyval": "^5.0.5",
-=======
     "idb-keyval": "^5.1.3",
->>>>>>> 83381aa7
     "post-me": "^0.4.5",
     "punycode": "^2.1.1",
     "skynet-js": "^4.0.12-beta",
