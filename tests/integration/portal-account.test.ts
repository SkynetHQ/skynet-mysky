--- conflicted
+++ resolved
@@ -4,12 +4,8 @@
 import { generatePhrase, phraseToSeed } from "../../src/seed";
 import { login, register } from "../../src/portal-account";
 
-<<<<<<< HEAD
-const portalUrl = DEFAULT_SKYNET_PORTAL_URL;
-=======
 // const portalUrl = DEFAULT_SKYNET_PORTAL_URL;
 const portalUrl = "https://siasky.xyz";
->>>>>>> d6e750d2
 const client = new SkynetClient(portalUrl);
 const phrase = generatePhrase();
 const seed = phraseToSeed(phrase);
