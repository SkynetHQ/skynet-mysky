--- conflicted
+++ resolved
@@ -86,7 +86,6 @@
   return s;
 }
 
-<<<<<<< HEAD
 // ====================
 // Validation Functions
 // ====================
@@ -183,7 +182,8 @@
     actualValue = `type '${typeof value}', value '${value}'`;
   }
   return new Error(`Expected ${valueKind} '${name}' to be ${expected}, was ${actualValue}`);
-=======
+}
+
 /**
  * Convert a hex encoded string to a uint8 array
  *
@@ -204,5 +204,4 @@
   }
 
   return new Uint8Array(matches.map((byte) => parseInt(byte, 16)));
->>>>>>> 56e385a1
 }