import { ChildHandshake, WindowMessenger } from "post-me";
import type { Connection } from "post-me";
<<<<<<< HEAD
import { CheckPermissionsResponse, PermCategory, Permission, PermType } from "skynet-mysky-utils";
import { RegistryEntry, signEntry, SkynetClient } from "skynet-js";
=======
import {
  deriveEncryptedFileSeed,
  ENCRYPTION_PATH_SEED_LENGTH,
  RegistryEntry,
  signEntry,
  SkynetClient,
} from "skynet-js";
import { CheckPermissionsResponse, PermCategory, Permission, PermType } from "skynet-mysky-utils";
>>>>>>> d944d4e0

import { launchPermissionsProvider } from "./provider";
import { hash } from "tweetnacl";

import { genKeyPairFromSeed, log, readablePermission, sha512, toHexString } from "./util";
import { SEED_LENGTH } from "./seed";

const SEED_STORAGE_KEY = "seed";

// Descriptive salt that should not be changed.
const SALT_ENCRYPTED_PATH_SEED = "encrypted filesystem path seed";

// Set `dev` based on whether we built production or dev.
let dev = false;
/// #if ENV == 'dev'
dev = true;
/// #endif

let permissionsProvider: Promise<Connection> | null = null;

// Set up a listener for the storage event. If the seed is set in the UI, it
// should trigger a load of the permissions provider.
window.addEventListener("storage", ({ key, newValue }: StorageEvent) => {
  if (key !== SEED_STORAGE_KEY) {
    return;
  }
  if (!newValue) {
    // Seed was removed.
    // TODO: Unload the permissions provider.
    return;
  }

  const seed = new Uint8Array(JSON.parse(newValue));

  if (!permissionsProvider) {
    permissionsProvider = launchPermissionsProvider(seed);
  }
});

export class MySky {
  protected parentConnection: Promise<Connection>;

  // ============
  // Constructors
  // ============

  constructor(protected client: SkynetClient, protected referrerDomain: string) {
    // Set child methods.

    const methods = {
      checkLogin: this.checkLogin.bind(this),
      getEncryptedFileSeed: this.getEncryptedFileSeed.bind(this),
      logout: this.logout.bind(this),
      signRegistryEntry: this.signRegistryEntry.bind(this),
      signEncryptedRegistryEntry: this.signEncryptedRegistryEntry.bind(this),
      userID: this.userID.bind(this),
    };

    // Enable communication with connector in parent skapp.

    log("Making handshake");
    const messenger = new WindowMessenger({
      localWindow: window,
      remoteWindow: window.parent,
      remoteOrigin: "*",
    });
    this.parentConnection = ChildHandshake(messenger, methods);
  }

  static async initialize(): Promise<MySky> {
    log("Initializing...");

    if (typeof Storage == "undefined") {
      throw new Error("Browser does not support web storage");
    }

    // Check for stored seed in localstorage.

    const seed = checkStoredSeed();

    // If seed was found, load the user's permission provider.

    if (seed) {
      log("Seed found.");
      permissionsProvider = launchPermissionsProvider(seed);
    }

    // Initialize the Skynet client.

    const client = new SkynetClient();

    // Get the referrer.

    const referrerDomain = await client.extractDomain(document.referrer);

    // Create MySky object.

    log("Calling new MySky()");
    const mySky = new MySky(client, referrerDomain);

    return mySky;
  }

  // ==========
  // Public API
  // ==========

  async checkLogin(perms: Permission[]): Promise<[boolean, CheckPermissionsResponse]> {
    log("Entered checkLogin");

    // Check for stored seed in localstorage.
    const seed = checkStoredSeed();
    if (!seed) {
      log("Seed not found");
      const permissionsResponse = { grantedPermissions: [], failedPermissions: perms };
      return [false, permissionsResponse];
    }

    // Permissions provider should have been loaded by now.
    // TODO: Should this be async?
    if (!permissionsProvider) {
      throw new Error("Permissions provider not loaded");
    }

    // Check given permissions with the permissions provider.
    log("Calling checkPermissions");
    const connection = await permissionsProvider;
    const permissionsResponse: CheckPermissionsResponse = await connection
      .remoteHandle()
      .call("checkPermissions", perms, dev);

    return [true, permissionsResponse];
  }

  async getEncryptedFileSeed(path: string, isDirectory: boolean): Promise<string> {
    log("Entered getEncryptedFileSeed");

    // Check with the permissions provider that we have permission for this request.

    await this.checkPermission(path, PermCategory.Hidden, PermType.Read);

    // Get the seed.

    const seed = checkStoredSeed();
    if (!seed) {
      throw new Error("User seed not found");
    }

    // Compute the root path seed.

    const bytes = new Uint8Array([...sha512(SALT_ENCRYPTED_PATH_SEED), ...sha512(seed)]);
    const rootPathSeed = toHexString(sha512(bytes).slice(0, ENCRYPTION_PATH_SEED_LENGTH));

    // Compute the child path seed.

    return deriveEncryptedFileSeed(rootPathSeed, path, isDirectory);
  }

  // TODO
  /**
   * Logs out of MySky.
   */
  async logout(): Promise<void> {
    // Clear the stored seed.

    clearStoredSeed();
  }

  async signRegistryEntry(entry: RegistryEntry, path: string): Promise<Uint8Array> {
    return this.signRegistryEntryHelper(entry, path, PermCategory.Discoverable);
  }

  async signEncryptedRegistryEntry(entry: RegistryEntry, path: string): Promise<Uint8Array> {
    return this.signRegistryEntryHelper(entry, path, PermCategory.Hidden);
  }

  async userID(): Promise<string> {
    // Get the seed.

    const seed = checkStoredSeed();
    if (!seed) {
      throw new Error("User seed not found");
    }

    // Get the public key.

    const { publicKey } = genKeyPairFromSeed(seed);
    return publicKey;
  }

  // ================
  // Internal Methods
  // ================

  async signRegistryEntryHelper(entry: RegistryEntry, path: string, category: PermCategory): Promise<Uint8Array> {
    log("Entered signRegistryEntry");

    // Check with the permissions provider that we have permission for this request.

    await this.checkPermission(path, category, PermType.Write);

    // Get the seed.

    const seed = checkStoredSeed();
    if (!seed) {
      throw new Error("User seed not found");
    }

    // Get the private key.

    const { privateKey } = genKeyPairFromSeed(seed);

    // Sign the entry.

    const signature = await signEntry(privateKey, entry, true);
    return signature;
  }

<<<<<<< HEAD
  async userID(): Promise<string> {
    // Get the seed.
=======
  async checkPermission(path: string, category: PermCategory, permType: PermType): Promise<void> {
    // Check for the permissions provider.
>>>>>>> d944d4e0

    if (!permissionsProvider) {
      throw new Error("Permissions provider not loaded");
    }

    const perm = new Permission(this.referrerDomain, path, category, permType);
    log(`Checking permission: ${JSON.stringify(perm)}`);
    const connection = await permissionsProvider;
    const resp: CheckPermissionsResponse = await connection.remoteHandle().call("checkPermissions", [perm], dev);
    if (resp.failedPermissions.length > 0) {
      const readablePerm = readablePermission(perm);
      throw new Error(`Permission was not granted: ${readablePerm}`);
    }
  }
}

/**
 * Checks for seed stored in local storage from previous sessions.
 *
 * @returns - The seed, or null if not found.
 */
export function checkStoredSeed(): Uint8Array | null {
  log("Entered checkStoredSeed");

  if (!localStorage) {
    console.log("WARNING: localStorage disabled");
    return null;
  }

  const seedStr = localStorage.getItem(SEED_STORAGE_KEY);
  if (!seedStr) {
    return null;
  }

  // If we can't make a uint8 array out of the stored value, clear it and return null.
  let seed;
  try {
    const arr = JSON.parse(seedStr);
    seed = new Uint8Array(arr);
    if (seed.length !== SEED_LENGTH) {
      throw new Error("Bad seed length");
    }
  } catch (err) {
    log(err);
    clearStoredSeed();
    return null;
  }

  return seed;
}

/**
 *
 */
export function clearStoredSeed(): void {
  log("Entered clearStoredSeed");

  if (!localStorage) {
    console.log("WARNING: localStorage disabled");
    return;
  }

  localStorage.removeItem(SEED_STORAGE_KEY);
}

/**
 * Stores the root seed in local storage. The seed should only ever be used by retrieving it from storage.
 * NOTE: If ENV == 'dev' the seed is salted before storage.
 *
 * @param seed - The root seed.
 */
export function saveSeed(seed: Uint8Array): void {
  if (!localStorage) {
    console.log("WARNING: localStorage disabled, seed not stored");
    return;
  }

  // If in dev mode, salt the seed.
  if (dev) {
    seed = saltSeedDevMode(seed);
  }

  localStorage.setItem(SEED_STORAGE_KEY, JSON.stringify(Array.from(seed)));
}

/**
 * Salts the given seed for developer mode.
 *
 * @param seed - The seed to salt.
 * @returns - The new seed after being salted.
 */
function saltSeedDevMode(seed: Uint8Array): Uint8Array {
  return sha512(new Uint8Array([...sha512("developer mode"), ...hash(seed)])).slice(0, 16);
}<|MERGE_RESOLUTION|>--- conflicted
+++ resolved
@@ -1,9 +1,6 @@
 import { ChildHandshake, WindowMessenger } from "post-me";
 import type { Connection } from "post-me";
-<<<<<<< HEAD
 import { CheckPermissionsResponse, PermCategory, Permission, PermType } from "skynet-mysky-utils";
-import { RegistryEntry, signEntry, SkynetClient } from "skynet-js";
-=======
 import {
   deriveEncryptedFileSeed,
   ENCRYPTION_PATH_SEED_LENGTH,
@@ -11,8 +8,6 @@
   signEntry,
   SkynetClient,
 } from "skynet-js";
-import { CheckPermissionsResponse, PermCategory, Permission, PermType } from "skynet-mysky-utils";
->>>>>>> d944d4e0
 
 import { launchPermissionsProvider } from "./provider";
 import { hash } from "tweetnacl";
@@ -231,13 +226,8 @@
     return signature;
   }
 
-<<<<<<< HEAD
-  async userID(): Promise<string> {
-    // Get the seed.
-=======
   async checkPermission(path: string, category: PermCategory, permType: PermType): Promise<void> {
     // Check for the permissions provider.
->>>>>>> d944d4e0
 
     if (!permissionsProvider) {
       throw new Error("Permissions provider not loaded");
