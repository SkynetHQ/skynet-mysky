import type { Connection } from "post-me";
import { ChildHandshake, WindowMessenger } from "post-me";
import {
  deriveDiscoverableFileTweak,
  deriveEncryptedFileTweak,
  RegistryEntry,
  signEntry,
  SkynetClient,
  PUBLIC_KEY_LENGTH,
  PRIVATE_KEY_LENGTH,
  ExecuteRequestError,
} from "skynet-js";
import { CheckPermissionsResponse, PermCategory, Permission, PermType } from "skynet-mysky-utils";
import { sign } from "tweetnacl";

import { deriveRootPathSeed, genKeyPairFromSeed, hashWithSalt, sha512 } from "./crypto";
import { deriveEncryptedPathSeedForRoot } from "./encrypted_files";
import { login, logout, register } from "./portal_account";
import { launchPermissionsProvider } from "./provider";
import { SEED_LENGTH } from "./seed";
<<<<<<< HEAD
import { getUserSettings, setUserSettings } from "./user_settings";
import { ALPHA_ENABLED, DEV_ENABLED, fromHexString, log, readablePermission } from "./util";
=======
import { hexToUint8Array, log, readablePermission } from "./util";
>>>>>>> 7dde5f9c

export const EMAIL_STORAGE_KEY = "email";
export const PORTAL_STORAGE_KEY = "portal";
export const SEED_STORAGE_KEY = "seed";

export const PORTAL_LOGIN_COMPLETE_SENTINEL_KEY = "portal-login-complete";

export const INITIAL_PORTAL = "https://siasky.net";

// SALT_MESSAGE_SIGNING is the prefix with which we salt the data that MySky
// signs in order to be able to prove ownership of the MySky id.
const SALT_MESSAGE_SIGNING = "MYSKY_ID_VERIFICATION";

// Set `dev` based on whether we built production or dev.
let dev = false;
/// #if ENV == 'dev'
dev = true;
/// #endif

/**
 * Convenience class containing the permissions provider handshake connection
 * and worker handle.
 */
export class PermissionsProvider {
  /**
   * Creates the `PermissionsProvider`.
   *
   * @param connection - The handshake connection to the permissions provider.
   * @param worker - The permissiosn provider worker handle.
   */
  constructor(public connection: Connection, public worker: Worker) {}

  /**
   * Terminates the permissions provider worker script and then closes the
   * connection.
   */
  close() {
    this.worker.terminate();
    this.connection.close();
  }
}

<<<<<<< HEAD
// TODO: Rename to differentiate from `MySky` in SDK? Perhaps `MainMySky`.
/**
 * The MySky object containing the parent connection and permissions provider.
 *
 * @property client - The associated SkynetClient.
 * @property referrerDomain - The domain of the parent skapp.
 * @property parentConnection - The handshake connection with the parent window.
 * @property permissionsProvider - The permissions provider, if it has been loaded.
 */
export class MySky {
  protected parentConnection: Promise<Connection> | null = null;

  protected email: string | null = null;
  protected preferredPortal: string | null = null;
=======
/**
 * The class responsible for holding MySky-related data and connections and for
 * communicating with skapps and with the permissions provider.
 */
export class MySky {
  /* The handshake connection with the skapp. */
  protected parentConnection: Promise<Connection>;
  /* The permissions provider handle. */
  protected permissionsProvider: Promise<PermissionsProvider> | null = null;
  /* The user's JWT token. */
  protected jwt: Promise<string> | null = null;
>>>>>>> 7dde5f9c

  // ============
  // Constructors
  // ============

<<<<<<< HEAD
  constructor(
    protected client: SkynetClient,
    protected mySkyDomain: string,
    protected referrerDomain: string,
    protected permissionsProvider: Promise<PermissionsProvider> | null
  ) {}

  /**
   * Do the asynchronous parts of initialization here before calling the
   * constructor.
   *
   * NOTE: async is not allowed in constructors, which is why the work is split
   * up like this.
   *
   * For the preferred portal flow, see "Load MySky redirect flow" on
   * `redirectIfNotOnPreferredPortal` in the SDK.
   *
   * @returns - The MySky instance.
=======
  /**
   * Creates the `MySky` instance.
   *
   * @param client - The Skynet Client.
   * @param referrerDomain - The domain that referred us here (i.e. of the host skapp).
   * @param seed - The user seed, if found.
   */
  constructor(protected client: SkynetClient, protected referrerDomain: string, seed: Uint8Array | null) {
    // Set child methods.

    const methods = {
      checkLogin: this.checkLogin.bind(this),
      getEncryptedFileSeed: this.getEncryptedPathSeed.bind(this),
      getEncryptedPathSeed: this.getEncryptedPathSeed.bind(this),
      logout: this.logout.bind(this),
      signMessage: this.signMessage.bind(this),
      signRegistryEntry: this.signRegistryEntry.bind(this),
      signEncryptedRegistryEntry: this.signEncryptedRegistryEntry.bind(this),
      userID: this.userID.bind(this),
      verifyMessageSignature: this.verifyMessageSignature.bind(this),
    };

    // Enable communication with connector in parent skapp.

    log("Making handshake");
    const messenger = new WindowMessenger({
      localWindow: window,
      remoteWindow: window.parent,
      remoteOrigin: "*",
    });
    this.parentConnection = ChildHandshake(messenger, methods);

    // Launch the permissions provider if the seed was given.

    if (seed) {
      this.permissionsProvider = launchPermissionsProvider(seed);
    }
  }

  /**
   * Initializes MySky and returns a handle to the `MySky` instance.
   *
   * @returns - The `MySky` instance.
   * @throws - Will throw if the browser does not support web strorage.
>>>>>>> 7dde5f9c
   */
  static async initialize(): Promise<MySky> {
    log("Initializing...");

    if (typeof Storage == "undefined") {
      throw new Error("Browser does not support web storage");
    }
    if (!localStorage) {
      throw new Error("localStorage disabled");
    }

    // Check for the stored seed in localstorage.
    const seed = checkStoredSeed();

    // Launch the permissions provider if the seed was given.
    let permissionsProvider = null;
    if (seed) {
      permissionsProvider = launchPermissionsProvider(seed);
    }

    // Check for the preferred portal in localstorage.
    let preferredPortal = checkStoredPreferredPortal();

    const initialClient = getLoginClient(seed, preferredPortal);

    const { currentDomain, referrerDomain } = await getCurrentAndReferrerDomains();
    if (!referrerDomain) {
      throw new Error("Referrer not found");
    }

    // Create MySky object.
    log("Calling new MySky()");
    const mySky = new MySky(initialClient, currentDomain, referrerDomain, permissionsProvider);

    // Login to portal.
    {
      // Get email from local storage.
      let storedEmail = checkStoredEmail();

      // Get the preferred portal and stored email from user settings.
      if (seed && !preferredPortal) {
        const { portal, email } = await getUserSettings(initialClient, seed, currentDomain);
        preferredPortal = portal;
        storedEmail = email;
      }

      // Set the portal.
      mySky.setPortal(preferredPortal);

      // Set up auto-relogin if the email was found.
      if (seed && storedEmail) {
        mySky.email = storedEmail;
        mySky.setupAutoRelogin(seed, storedEmail);
      }
    }

    // Set up the storage event listener.
    mySky.setupStorageEventListener();

    // We are ready to accept requests. Set up the handshake connection.
    mySky.connectToParent();

    return mySky;
  }

  // ==========
  // Public API
  // ==========

  /**
   * Checks whether the user can be automatically logged in (the seed is present
   * and required permissions are granted).
   *
   * @param perms - The requested permissions.
   * @returns - Whether the seed is present and a list of granted and rejected permissions.
   */
  async checkLogin(perms: Permission[]): Promise<[boolean, CheckPermissionsResponse]> {
    log("Entered checkLogin");

    // Check for stored seed in localstorage.
    const seed = checkStoredSeed();
    if (!seed) {
      log("Seed not found");
      const permissionsResponse = { grantedPermissions: [], failedPermissions: perms };
      return [false, permissionsResponse];
    }

    // Load of permissions provider should have been triggered by now, either
    // when initiatializing MySky frame or when setting seed in MySky UI.
    if (!this.permissionsProvider) {
      throw new Error("Permissions provider not loaded");
    }

    // Check given permissions with the permissions provider.
    log("Calling checkPermissions");
    const provider = await this.permissionsProvider;
    const permissionsResponse: CheckPermissionsResponse = await provider.connection
      .remoteHandle()
      .call("checkPermissions", perms, dev);

    return [true, permissionsResponse];
  }

  /**
   * Checks whether the user can be automatically logged in to the portal (the
   * user email was found).
   *
   * @returns - Whether the email was found.
   */
  async checkPortalLogin(): Promise<boolean> {
    log("Entered checkPortalLogin");

    return this.email !== null;
  }

  /**
   * Gets the encrypted path seed for the given path.
   *
   * @param path - The given file or directory path.
   * @param isDirectory - Whether the path corresponds to a directory.
   * @returns - The hex-encoded encrypted path seed.
   */
  async getEncryptedPathSeed(path: string, isDirectory: boolean): Promise<string> {
    log("Entered getEncryptedPathSeed");

    // Check with the permissions provider that we have permission for this request.
    await this.checkPermission(path, PermCategory.Hidden, PermType.Read);

    // Get the seed.
    const seed = checkStoredSeed();
    if (!seed) {
      throw new Error("User seed not found");
    }

    // Compute the root path seed.
    const rootPathSeedBytes = deriveRootPathSeed(seed);

    // Compute the child path seed.
    return deriveEncryptedPathSeedForRoot(rootPathSeedBytes, path, isDirectory);
  }

  async getPreferredPortal(): Promise<string | null> {
    log("Entered getPreferredPortal");

    return this.preferredPortal;
  }

  // TODO: Logout from all tabs.
  /**
   * Logs out of MySky.
   */
  async logout(): Promise<void> {
    const errors = [];

    // Check if user is logged in.
    const seed = checkStoredSeed();

    if (seed) {
      // Clear the stored seed.
      clearStoredSeed();
    } else {
      errors.push(new Error("MySky user is already logged out"));
    }

    // Clear other stored values.
    clearStoredEmail();
    clearStoredPreferredPortal();

    // Restore original `executeRequest`.
    this.client.customOptions.loginFn = undefined;

    // Clear the JWT cookie.
    //
    // NOTE: We do this even if we could not find a seed above. The local
    // storage might have been cleared with the JWT token still being active.
    //
    // NOTE: This will not auto-relogin on an expired JWT, just to logout again.
    // If we get a 401 error, we just return silently without throwing.
    try {
      log("Calling logout");
      await logout(this.client);
    } catch (e) {
      if ((e as ExecuteRequestError).responseStatus !== 401) {
        errors.push(e);
      }
    }

    // Throw all encountered errors.
    if (errors.length > 0) {
      throw new Error(`Error${errors.length > 1 ? "s" : ""} logging out: ${errors}`);
    }
  }

  async portalLogin(): Promise<void> {
    // Get the seed.
    const seed = checkStoredSeed();
    if (!seed) {
      throw new Error("User seed not found");
    }

    // Get the email.
    const email = this.email;
    if (!email) {
      throw new Error("Email not found");
    }

    await login(this.client, seed, email);
  }

  /**
   * Signs the given data using the MySky user's private key. This method can be
   * used for MySky user verification as the signature may be verified against
   * the user's public key, which is the MySky user id.
   *
   * NOTE: verifyMessageSignature is the counter part of this method, and
   * verifies an original message against the signature and the user's public
   * key
   *
   * NOTE: This function (internally) adds a salt to the given data array to
   * ensure there's no potential overlap with anything else, like registry
   * entries.
   *
   * @param message - message to sign
   * @returns signature
   */
  async signMessage(message: Uint8Array): Promise<Uint8Array> {
    // fetch the user's seed
    const seed = checkStoredSeed();
    if (!seed) {
      throw new Error("User seed not found");
    }

    // fetch the private key and sanity check the length
    const { privateKey } = genKeyPairFromSeed(seed);
    if (!privateKey) {
      throw new Error("Private key not found");
    }
    if (privateKey.length !== PRIVATE_KEY_LENGTH) {
      throw new Error(`Private key had the incorrect length, ${privateKey.length}!=${PRIVATE_KEY_LENGTH}`);
    }

    // convert it to bytes
    const privateKeyBytes = hexToUint8Array(privateKey);
    if (!privateKeyBytes) {
      throw new Error("Private key was not properly hex-encoded");
    }

    // Prepend a salt to the message, essentially name spacing it so the
    // signature is only useful for MySky ID verification.
    const hash = hashWithSalt(message, SALT_MESSAGE_SIGNING);

    // Return the signature.
    return sign.detached(hash, privateKeyBytes);
  }

  /**
   * Signs the non-encrypted registry entry.
   *
   * @param entry - The non-encrypted registry entry.
   * @param path - The MySky path.
   * @returns - The signature.
   */
  async signRegistryEntry(entry: RegistryEntry, path: string): Promise<Uint8Array> {
    // Check that the entry data key corresponds to the right path.

    const dataKey = deriveDiscoverableFileTweak(path);
    if (entry.dataKey !== dataKey) {
      throw new Error("Path does not match the data key in the registry entry.");
    }

    return this.signRegistryEntryHelper(entry, path, PermCategory.Discoverable);
  }

  /**
   * Signs the encrypted registry entry.
   *
   * @param entry - The encrypted registry entry.
   * @param path - The MySky path.
   * @returns - The signature.
   */
  async signEncryptedRegistryEntry(entry: RegistryEntry, path: string): Promise<Uint8Array> {
    // Check that the entry data key corresponds to the right path.

    // Use `isDirectory: false` because registry entries can only correspond to files right now.
    const pathSeed = await this.getEncryptedPathSeed(path, false);
    const dataKey = deriveEncryptedFileTweak(pathSeed);
    if (entry.dataKey !== dataKey) {
      throw new Error("Path does not match the data key in the encrypted registry entry.");
    }

    return this.signRegistryEntryHelper(entry, path, PermCategory.Hidden);
  }

  /**
   * Returns the user ID (i.e. same as the user's public key).
   *
   * @returns - The hex-encoded user ID.
   */
  async userID(): Promise<string> {
    // Get the seed.
    const seed = checkStoredSeed();
    if (!seed) {
      throw new Error("User seed not found");
    }

    // Get the public key.
    const { publicKey } = genKeyPairFromSeed(seed);
    return publicKey;
  }

  /**
   * verifyMessageSignature verifies the signature for the message and given
   * public key and returns a boolean that indicates whether the verification
   * succeeded.
   *
   * @param message - the original message that was signed
   * @param signature - the signature
   * @param publicKey - the public key
   * @returns boolean that indicates whether the verification succeeded
   */
  async verifyMessageSignature(message: Uint8Array, signature: Uint8Array, publicKey: string): Promise<boolean> {
    // sanity check the public key length
    if (publicKey.length !== PUBLIC_KEY_LENGTH) {
      throw new Error(`Public key had the incorrect length, ${publicKey.length}!=${PUBLIC_KEY_LENGTH}`);
    }

    // convert it to bytes
    const publicKeyBytes = hexToUint8Array(publicKey);
    if (!publicKeyBytes) {
      throw new Error("Public key was not properly hex-encoded");
    }

    // reconstruct the original message
    const originalMessage = sha512(new Uint8Array([...sha512(SALT_MESSAGE_SIGNING), ...sha512(message)]));

    // verify the message against the signature and public key
    return sign.detached.verify(originalMessage, signature, publicKeyBytes);
  }

  // ================
  // Internal Methods
  // ================

  /**
   * Sets up the handshake connection with the parent.
   */
  protected connectToParent(): void {
    // Set child methods.

    const methods = {
      checkLogin: this.checkLogin.bind(this),
      checkPortalLogin: this.checkPortalLogin.bind(this),
      // NOTE: `getEncryptedFileSeed` was renamed to `getEncryptedPathSeed`, but
      // we still expose `getEncryptedFileSeed` in the API for backwards
      // compatibility.
      getEncryptedFileSeed: this.getEncryptedPathSeed.bind(this),
      getEncryptedPathSeed: this.getEncryptedPathSeed.bind(this),
      getPreferredPortal: this.getPreferredPortal.bind(this),
      logout: this.logout.bind(this),
      portalLogin: this.portalLogin.bind(this),
      signMessage: this.signMessage.bind(this),
      signRegistryEntry: this.signRegistryEntry.bind(this),
      signEncryptedRegistryEntry: this.signEncryptedRegistryEntry.bind(this),
      userID: this.userID.bind(this),
      verifyMessageSignature: this.verifyMessageSignature.bind(this),
    };

    // Enable communication with connector in parent skapp.

    log("Performing handshake");
    const messenger = new WindowMessenger({
      localWindow: window,
      remoteWindow: window.parent,
      remoteOrigin: "*",
    });
    this.parentConnection = ChildHandshake(messenger, methods);
  }

  /**
   * Connects to a portal account by either registering or logging in to an
   * existing account. The resulting cookie will be set on the MySky domain.
   *
   * NOTE: We will register "auto re-login" in a separate function.
   *
   * @param seed - The user seed.
   * @param email - The user email.
   */
  protected async connectToPortalAccount(seed: Uint8Array, email: string): Promise<void> {
    log("Entered connectToPortalAccount");

    // Try to connect to the portal account and set the JWT cookie.
    //
    // Make requests to login and register in parallel. At most one can succeed,
    // and this saves a lot of time.
    try {
      await Promise.any([register(this.client, seed, email), login(this.client, seed, email)]);
    } catch (err) {
      const errors = (err as AggregateError).errors;
      throw new Error(`Could not register or login: [${errors}]`);
    }
  }

  /**
   * Logs in from MySky UI.
   *
   * Flow:
   *
   * 0. Unload the permissions provider and seed if stored. (Done in
   * `setupStorageEventListener`.)
   *
   * 1. Always use siasky.net first.
   *
   * 2. Get the preferred portal and switch to it (`setPortal`), or if not found
   * switch to current portal.
   *
   * 3. If we got the email, then we register/login to set the JWT cookie
   * (`connectToPortalAccount`).
   *
   * 4. If the email is set, it should set up automatic re-login on JWT
   * cookie expiry.
   *
   * 5. Save the email in user settings.
   *
   * 6. Trigger a load of the permissions provider.
   *
   * @param seed - The user seed.
   */
  protected async loginFromUi(seed: Uint8Array): Promise<void> {
    log("Entered loginFromUi");

    // Connect to siasky.net first.
    //
    // NOTE: Don't use the stored preferred portal here because we are just
    // logging into a new account and need to get the user settings for the
    // first time. Always use siasky.net.
    this.client = getLoginClient(seed, null);

    // Login to portal.
    {
      // Get the preferred portal and switch to it.
      const { portal: preferredPortal, email } = await getUserSettings(this.client, seed, this.mySkyDomain);
      let storedEmail = email;

      // Set the portal
      this.setPortal(preferredPortal);

      // The email wasn't in the user settings but the user might have just
      // signed up with it -- check local storage. We don't need to do this if
      // the email was already found.
      // TODO: Add dedicated flow(s) for changing the email after it's set.
      let isEmailProvidedByUser = false;
      if (!storedEmail) {
        storedEmail = checkStoredEmail();
        isEmailProvidedByUser = storedEmail !== null;
      }

      if (storedEmail) {
        // If an email was found, try to connect to a portal account and save
        // the email if it was valid.
        await this.loginHandleEmail(seed, storedEmail, isEmailProvidedByUser);
      }
    }

    // Launch the new permissions provider.
    this.permissionsProvider = launchPermissionsProvider(seed);
  }

  /**
   * Handling for when the email is found or provided while logging in.
   *
   * @param seed - The user seed.
   * @param storedEmail - The email, either found in user settings or set in browser storage.
   * @param isEmailProvidedByUser - Indicates whether the user provided the email (it was found in browser storage).
   */
  protected async loginHandleEmail(
    seed: Uint8Array,
    storedEmail: string,
    isEmailProvidedByUser: boolean
  ): Promise<void> {
    try {
      // Register/login to ensure the email is valid and get the JWT (in case
      // we don't redirect to a preferred portal).
      await this.connectToPortalAccount(seed, storedEmail);
    } catch (e) {
      // We don't want to make MySky initialization fail just because the
      // user entered an invalid email. He'd never be able to log in and
      // change it again.
      //
      // TODO: Maybe this should return a warning to the skapp? We don't
      // have the ifrastructure in place for that yet.
      console.warn(e);

      return;
    }

    this.email = storedEmail;

    // Set up auto re-login on JWT expiry.
    this.setupAutoRelogin(seed, storedEmail);

    // Save the email in user settings. Do this after we've connected to
    // the portal account so we know that the email is valid.
    if (isEmailProvidedByUser) {
      await setUserSettings(this.client, seed, this.mySkyDomain, { portal: this.preferredPortal, email: storedEmail });
    }
  }

  /**
   * Sets the portal, either the preferred portal if given or the current portal
   * otherwise.
   *
   * @param preferredPortal - The user's preferred portal
   */
  protected setPortal(preferredPortal: string | null): void {
    log(`Entered setPortal with portal: ${preferredPortal}`);

    if (preferredPortal) {
      // Connect to the preferred portal if it was found.
      this.client = new SkynetClient(preferredPortal);
      this.preferredPortal = preferredPortal;
    } else {
      // Else, connect to the current portal as opposed to siasky.net.
      this.client = new SkynetClient();
    }
  }

  /**
   * Sets up auto re-login. It modifies the client's `executeRequest` method to
   * check if the request failed with `401 Unauthorized Response`. If so, it
   * will try to login and make the request again.
   *
   * NOTE: If the request was a portal account logout, we will not login again
   * just to logout. We also will not throw an error on 401, instead returning
   * silently. There is no way for the client to know whether the cookie is set
   * ahead of time, and an error would not be actionable.
   *
   * NOTE: We restore the original `executeRequest` on logout. We do not try to
   * modify `executeRequest` if it is already modified and throw an error
   * instead.
   *
   * @param seed - The user seed.
   * @param email - The user email.
   */
  protected setupAutoRelogin(seed: Uint8Array, email: string): void {
    log("Entered setupAutoRelogin");

    if (this.client.customOptions.loginFn) {
      throw new Error("Tried to setup auto re-login with it already being set up");
    }

    this.client.customOptions.loginFn = async () => {
      await login(this.client, seed, email);
    };
  }

  /**
   * Set up a listener for the storage event. Triggered when the seed is set.
   * Unloads the permission provider to disable MySky functionality until the
   * permission provider is loaded again at the end.
   *
   * For the preferred portal flow, see "Load MySky redirect flow" on
   * `redirectIfNotOnPreferredPortal` in the SDK.
   */
  protected setupStorageEventListener(): void {
    log("Entered setupStorageEventListener");

    window.addEventListener("storage", async ({ key, newValue }: StorageEvent) => {
      if (key !== SEED_STORAGE_KEY) {
        return;
      }

      log("Entered storage event listener with seed storage key");

      if (this.permissionsProvider) {
        // Unload the old permissions provider first. This makes sure that MySky
        // can't respond to more requests until the new permissions provider is
        // loaded at the end of this function.
        await this.permissionsProvider.then((provider) => provider.close());
        this.permissionsProvider = null;
      }

      if (!newValue) {
        // Seed was removed.
        return;
      }

      // Clear any existing value to make sure the storage event is triggered
      // when we set the key.
      localStorage.removeItem(PORTAL_LOGIN_COMPLETE_SENTINEL_KEY);

      try {
        // Parse the seed.
        const seed = new Uint8Array(JSON.parse(newValue));

        await this.loginFromUi(seed);

        // Signal to MySky UI that we are done.
        localStorage.setItem(PORTAL_LOGIN_COMPLETE_SENTINEL_KEY, "1");
      } catch (e) {
        log(`Error in storage event listener: ${e}`);

        // Send error to MySky UI.
        localStorage.setItem(PORTAL_LOGIN_COMPLETE_SENTINEL_KEY, (e as Error).message);
      }
    });
  }

<<<<<<< HEAD
  protected async signRegistryEntryHelper(
    entry: RegistryEntry,
    path: string,
    category: PermCategory
  ): Promise<Uint8Array> {
    log("Entered signRegistryEntryHelper");
=======
  /**
   * Helper for `signRegistryEntry*` methods. This is where we check for
   * permissions and do the signing.
   *
   * @param entry - The encrypted registry entry.
   * @param path - The MySky path.
   * @param category - The permission category.
   * @returns - The signature.
   */
  async signRegistryEntryHelper(entry: RegistryEntry, path: string, category: PermCategory): Promise<Uint8Array> {
    log("Entered signRegistryEntry");
>>>>>>> 7dde5f9c

    // Check with the permissions provider that we have permission for this request.
    await this.checkPermission(path, category, PermType.Write);

    // Get the seed.
    const seed = checkStoredSeed();
    if (!seed) {
      throw new Error("User seed not found");
    }

    // Get the private key.
    const { privateKey } = genKeyPairFromSeed(seed);

    // Sign the entry.
    const signature = await signEntry(privateKey, entry, true);

    return signature;
  }

<<<<<<< HEAD
  protected async checkPermission(path: string, category: PermCategory, permType: PermType): Promise<void> {
=======
  /**
   * Checks for permission for the given path, permission category, and
   * permission type.
   *
   * @param path - The MySky path.
   * @param category - The permission category.
   * @param permType - The permission type.
   * @throws - Will throw if the user doesn't have the required permission.
   */
  async checkPermission(path: string, category: PermCategory, permType: PermType): Promise<void> {
>>>>>>> 7dde5f9c
    // Check for the permissions provider.
    if (!this.permissionsProvider) {
      throw new Error("Permissions provider not loaded");
    }

    const perm = new Permission(this.referrerDomain, path, category, permType);
    log(`Checking permission: ${JSON.stringify(perm)}`);
    const provider = await this.permissionsProvider;
    const resp: CheckPermissionsResponse = await provider.connection
      .remoteHandle()
      .call("checkPermissions", [perm], dev);
    if (resp.failedPermissions.length > 0) {
      const readablePerm = readablePermission(perm);
      throw new Error(`Permission was not granted: ${readablePerm}`);
    }
  }
}

// =======
// Helpers
// =======

/**
 * Checks for email stored in local storage.
 *
 * @returns - The email, or null if not found.
 */
export function checkStoredEmail(): string | null {
  log("Entered checkStoredEmail");

  const email = localStorage.getItem(EMAIL_STORAGE_KEY);
  return email || null;
}

/**
 * Checks for preferred portal stored in local storage.
 *
 * @returns - The preferred portal, or null if not found.
 */
export function checkStoredPreferredPortal(): string | null {
  log("Entered checkStoredPreferredPortal");

  const portal = localStorage.getItem(PORTAL_STORAGE_KEY);
  return portal || null;
}

/**
 * Checks for seed stored in local storage from previous sessions.
 *
 * @returns - The seed, or null if not found.
 */
export function checkStoredSeed(): Uint8Array | null {
  log("Entered checkStoredSeed");

  const seedStr = localStorage.getItem(SEED_STORAGE_KEY);
  if (!seedStr) {
    return null;
  }

  // If we can't make a uint8 array out of the stored value, clear it and return null.
  let seed;
  try {
    const arr = JSON.parse(seedStr);
    seed = new Uint8Array(arr);
    if (seed.length !== SEED_LENGTH) {
      throw new Error("Bad seed length");
    }
  } catch (err) {
    log(`Error getting stored seed: ${err as string}`);
    clearStoredSeed();
    return null;
  }

  return seed;
}

/**
<<<<<<< HEAD
 * Clears the stored email from local storage.
 */
function clearStoredEmail(): void {
  log("Entered clearStoredEmail");

  localStorage.removeItem(EMAIL_STORAGE_KEY);
}

/**
 * Clears the stored preferred portal from local storage.
 */
function clearStoredPreferredPortal(): void {
  log("Entered clearStoredPreferredPortal");

  localStorage.removeItem(PORTAL_STORAGE_KEY);
}

/**
 * Clears the stored seed from local storage.
=======
 * Clears the seed stored in local storage.
>>>>>>> 7dde5f9c
 */
export function clearStoredSeed(): void {
  log("Entered clearStoredSeed");

  localStorage.removeItem(SEED_STORAGE_KEY);
}

/**
 * Gets the current and referrer domains.
 *
 * @returns - The current and referrer domains.
 */
export async function getCurrentAndReferrerDomains(): Promise<{
  currentDomain: string;
  referrerDomain: string | null;
}> {
  // Get the MySky domain (i.e. `skynet-mysky.hns or sandbridge.hns`). Use
  // hard-coded values since we don't expect official MySky to be hosted
  // anywhere else for now.
  let currentDomain;
  if (ALPHA_ENABLED && DEV_ENABLED) {
    throw new Error("Alpha and dev modes cannot both be enbaled");
  } else if (ALPHA_ENABLED) {
    currentDomain = "sandbridge.hns";
  } else if (DEV_ENABLED) {
    currentDomain = "skynet-mysky-dev.hns";
  } else {
    currentDomain = "skynet-mysky.hns";
  }

  // Get the referrer and MySky domains.
  // Extract skapp domain from actual portal.
  // NOTE: The skapp should have opened MySky on the same portal as itself.
  let referrerDomain = null;
  if (document.referrer) {
    const referrerClient = new SkynetClient(document.referrer);
    const referrerUrlObj = new URL(document.referrer);
    referrerDomain = await referrerClient.extractDomain(referrerUrlObj.hostname);
  }

  // Sanity check that the current domain as extracted from the URL is
  // equivalent to the hard-coded domain we got above.
  {
    const actualPortalClient = new SkynetClient();
    // Extract the MySky domain from the current URL.
    const currentDomainExtracted = await actualPortalClient.extractDomain(window.location.hostname);
    if (currentDomainExtracted !== currentDomain) {
      throw new Error(
        `Extracted current domain '${currentDomainExtracted}' is different from the expected domain '${currentDomain}'`
      );
    }
  }

  return { currentDomain, referrerDomain };
}

/**
 * Initialize the Skynet client.
 *
 * Connect to the preferred portal if it was found, otherwise connect to
 * siasky.net if the seed was found, otherwise connect to the current
 * portal.
 *
 * @param seed - The user seed, if given.
 * @param preferredPortal - The user's preferred portal, if found.
 * @returns - The Skynet client to be used for logging in to the portal.
 */
function getLoginClient(seed: Uint8Array | null, preferredPortal: string | null): SkynetClient {
  log("Entered getLoginClient");

  const initialPortal = seed ? INITIAL_PORTAL : undefined;
  return new SkynetClient(preferredPortal || initialPortal);
}<|MERGE_RESOLUTION|>--- conflicted
+++ resolved
@@ -18,12 +18,8 @@
 import { login, logout, register } from "./portal_account";
 import { launchPermissionsProvider } from "./provider";
 import { SEED_LENGTH } from "./seed";
-<<<<<<< HEAD
 import { getUserSettings, setUserSettings } from "./user_settings";
-import { ALPHA_ENABLED, DEV_ENABLED, fromHexString, log, readablePermission } from "./util";
-=======
-import { hexToUint8Array, log, readablePermission } from "./util";
->>>>>>> 7dde5f9c
+import { ALPHA_ENABLED, DEV_ENABLED, hexToUint8Array, log, readablePermission } from "./util";
 
 export const EMAIL_STORAGE_KEY = "email";
 export const PORTAL_STORAGE_KEY = "portal";
@@ -66,10 +62,10 @@
   }
 }
 
-<<<<<<< HEAD
 // TODO: Rename to differentiate from `MySky` in SDK? Perhaps `MainMySky`.
 /**
- * The MySky object containing the parent connection and permissions provider.
+ * The class responsible for holding MySky-related data and connections and for
+ * communicating with skapps and with the permissions provider.
  *
  * @property client - The associated SkynetClient.
  * @property referrerDomain - The domain of the parent skapp.
@@ -81,25 +77,14 @@
 
   protected email: string | null = null;
   protected preferredPortal: string | null = null;
-=======
-/**
- * The class responsible for holding MySky-related data and connections and for
- * communicating with skapps and with the permissions provider.
- */
-export class MySky {
-  /* The handshake connection with the skapp. */
-  protected parentConnection: Promise<Connection>;
-  /* The permissions provider handle. */
-  protected permissionsProvider: Promise<PermissionsProvider> | null = null;
-  /* The user's JWT token. */
-  protected jwt: Promise<string> | null = null;
->>>>>>> 7dde5f9c
 
   // ============
   // Constructors
   // ============
 
-<<<<<<< HEAD
+  /**
+   * Creates the `MySky` instance.
+   */
   constructor(
     protected client: SkynetClient,
     protected mySkyDomain: string,
@@ -118,52 +103,12 @@
    * `redirectIfNotOnPreferredPortal` in the SDK.
    *
    * @returns - The MySky instance.
-=======
-  /**
-   * Creates the `MySky` instance.
-   *
-   * @param client - The Skynet Client.
-   * @param referrerDomain - The domain that referred us here (i.e. of the host skapp).
-   * @param seed - The user seed, if found.
-   */
-  constructor(protected client: SkynetClient, protected referrerDomain: string, seed: Uint8Array | null) {
-    // Set child methods.
-
-    const methods = {
-      checkLogin: this.checkLogin.bind(this),
-      getEncryptedFileSeed: this.getEncryptedPathSeed.bind(this),
-      getEncryptedPathSeed: this.getEncryptedPathSeed.bind(this),
-      logout: this.logout.bind(this),
-      signMessage: this.signMessage.bind(this),
-      signRegistryEntry: this.signRegistryEntry.bind(this),
-      signEncryptedRegistryEntry: this.signEncryptedRegistryEntry.bind(this),
-      userID: this.userID.bind(this),
-      verifyMessageSignature: this.verifyMessageSignature.bind(this),
-    };
-
-    // Enable communication with connector in parent skapp.
-
-    log("Making handshake");
-    const messenger = new WindowMessenger({
-      localWindow: window,
-      remoteWindow: window.parent,
-      remoteOrigin: "*",
-    });
-    this.parentConnection = ChildHandshake(messenger, methods);
-
-    // Launch the permissions provider if the seed was given.
-
-    if (seed) {
-      this.permissionsProvider = launchPermissionsProvider(seed);
-    }
-  }
 
   /**
    * Initializes MySky and returns a handle to the `MySky` instance.
    *
    * @returns - The `MySky` instance.
    * @throws - Will throw if the browser does not support web strorage.
->>>>>>> 7dde5f9c
    */
   static async initialize(): Promise<MySky> {
     log("Initializing...");
@@ -771,26 +716,21 @@
     });
   }
 
-<<<<<<< HEAD
+  /**
+   * Helper for `signRegistryEntry*` methods. This is where we check for
+   * permissions and do the signing.
+   *
+   * @param entry - The encrypted registry entry.
+   * @param path - The MySky path.
+   * @param category - The permission category.
+   * @returns - The signature.
+   */
   protected async signRegistryEntryHelper(
     entry: RegistryEntry,
     path: string,
     category: PermCategory
   ): Promise<Uint8Array> {
     log("Entered signRegistryEntryHelper");
-=======
-  /**
-   * Helper for `signRegistryEntry*` methods. This is where we check for
-   * permissions and do the signing.
-   *
-   * @param entry - The encrypted registry entry.
-   * @param path - The MySky path.
-   * @param category - The permission category.
-   * @returns - The signature.
-   */
-  async signRegistryEntryHelper(entry: RegistryEntry, path: string, category: PermCategory): Promise<Uint8Array> {
-    log("Entered signRegistryEntry");
->>>>>>> 7dde5f9c
 
     // Check with the permissions provider that we have permission for this request.
     await this.checkPermission(path, category, PermType.Write);
@@ -810,9 +750,6 @@
     return signature;
   }
 
-<<<<<<< HEAD
-  protected async checkPermission(path: string, category: PermCategory, permType: PermType): Promise<void> {
-=======
   /**
    * Checks for permission for the given path, permission category, and
    * permission type.
@@ -822,8 +759,7 @@
    * @param permType - The permission type.
    * @throws - Will throw if the user doesn't have the required permission.
    */
-  async checkPermission(path: string, category: PermCategory, permType: PermType): Promise<void> {
->>>>>>> 7dde5f9c
+  protected async checkPermission(path: string, category: PermCategory, permType: PermType): Promise<void> {
     // Check for the permissions provider.
     if (!this.permissionsProvider) {
       throw new Error("Permissions provider not loaded");
@@ -901,7 +837,6 @@
 }
 
 /**
-<<<<<<< HEAD
  * Clears the stored email from local storage.
  */
 function clearStoredEmail(): void {
@@ -920,10 +855,7 @@
 }
 
 /**
- * Clears the stored seed from local storage.
-=======
  * Clears the seed stored in local storage.
->>>>>>> 7dde5f9c
  */
 export function clearStoredSeed(): void {
   log("Entered clearStoredSeed");
